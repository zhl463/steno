import bodyParser = require('body-parser');
import Debug = require('debug');
import express = require('express');
import { createServer, Server } from 'http';
import normalizePort = require('normalize-port');
import normalizeUrl = require('normalize-url');
import { join as pathJoin } from 'path';
import { PrintFn } from 'steno';
import { Replayer } from './replayer';

const log = Debug('steno:replayingcontroller');

function pathFromScenarioName(name: string) {
  return pathJoin(process.cwd(), 'scenarios', name);
}

export class ReplayingController {
  private server: Server;
  private port: string;
  private app: express.Application;
  private scenarioName: string;
  private replayer: Replayer;
  private print: PrintFn;

<<<<<<< HEAD
  constructor(incomingTargetUrl: string, controlPort: string, outPort: string, scenarioName: string) {
=======
  constructor(incomingTargetUrl: string, controlPort: string, outPort: string, print: PrintFn,
              scenarioName = 'untitled_scenario') {
>>>>>>> 25a95532
    this.scenarioName = scenarioName;
    this.replayer = new Replayer(incomingTargetUrl, outPort, print);
    this.app = this.createApp();
    this.port = controlPort;
    this.server = createServer(this.app);
    this.print = print;
  }

  public start(): Promise<void> {
    return Promise.all([
      new Promise((resolve, reject) => {
        this.server.on('error', reject);
        this.server.listen(this.port, () => {
          this.print(`Control API started on port ${this.port}`);
          // NOTE: it would be nice if this line could be updated dynamically rather than tailing to stdout
          this.print(`Scenario started: ${this.scenarioName}`);
          resolve();
        });
      }),
      this.replayer.start(pathFromScenarioName(this.scenarioName)),
    ])
    .then(() => {}); // tslint:disable-line no-empty
  }

  private createApp() {
    const app = express();
    app.use(bodyParser.json());

    // Get current scenario information
    app.post('/start', (req , res) => {
      if (req.body.name) {
        const scenario = req.body.name;
        log(`will start scenario ${scenario}`);
        this.replayer.updatePath(pathFromScenarioName(scenario))
          .then(() => {
            this.scenarioName = scenario;
            this.print(`Scenario started: ${this.scenarioName}`);
            res.json({ name: scenario });
          })
          .catch((error) => {
            log('error starting scenario: %O', error);
            res.status(500);
            res.send({ error: { description: `Could not load scenario ${scenario}` }});
          });
      } else {
        res.status(400);
        res.json({ error: { description: 'No scenario name given' } });
      }
    });

    // Change current scenario information
    app.post('/stop', (req, res) => {
      const history = this.replayer.getHistory();
      this.replayer.reset()
        .then(() => {
          this.print(`Scenario ended: ${this.scenarioName}`);
          res.json(history);
        });
    });

    return app;
  }
}

export function startReplayingController(
<<<<<<< HEAD
  incomingRequestTargetUrl: string, controlPort: string, outPort: string, scenarioName: string
): Promise<void> {
  const controller = new ReplayingController(
    normalizeUrl(incomingRequestTargetUrl), normalizePort(controlPort), normalizePort(outPort), scenarioName
=======
  incomingRequestTargetUrl: string, controlPort: string, outPort: string, print: PrintFn,
): Promise<void> {
  const controller = new ReplayingController(
    normalizeUrl(incomingRequestTargetUrl), normalizePort(controlPort), normalizePort(outPort), print,
>>>>>>> 25a95532
  );
  return controller.start();
}<|MERGE_RESOLUTION|>--- conflicted
+++ resolved
@@ -22,12 +22,7 @@
   private replayer: Replayer;
   private print: PrintFn;
 
-<<<<<<< HEAD
-  constructor(incomingTargetUrl: string, controlPort: string, outPort: string, scenarioName: string) {
-=======
-  constructor(incomingTargetUrl: string, controlPort: string, outPort: string, print: PrintFn,
-              scenarioName = 'untitled_scenario') {
->>>>>>> 25a95532
+  constructor(incomingTargetUrl: string, controlPort: string, outPort: string, scenarioName: string, print: PrintFn) {
     this.scenarioName = scenarioName;
     this.replayer = new Replayer(incomingTargetUrl, outPort, print);
     this.app = this.createApp();
@@ -93,17 +88,10 @@
 }
 
 export function startReplayingController(
-<<<<<<< HEAD
-  incomingRequestTargetUrl: string, controlPort: string, outPort: string, scenarioName: string
+  incomingRequestTargetUrl: string, controlPort: string, outPort: string, scenarioName: string, print: PrintFn
 ): Promise<void> {
   const controller = new ReplayingController(
-    normalizeUrl(incomingRequestTargetUrl), normalizePort(controlPort), normalizePort(outPort), scenarioName
-=======
-  incomingRequestTargetUrl: string, controlPort: string, outPort: string, print: PrintFn,
-): Promise<void> {
-  const controller = new ReplayingController(
-    normalizeUrl(incomingRequestTargetUrl), normalizePort(controlPort), normalizePort(outPort), print,
->>>>>>> 25a95532
+    normalizeUrl(incomingRequestTargetUrl), normalizePort(controlPort), normalizePort(outPort), scenarioName, print
   );
   return controller.start();
 }